<<<<<<< HEAD
use std::{process::Stdio, sync::atomic::Ordering};
=======
use std::{
    io::{BufRead, BufReader, Read},
    process::{ChildStderr, Command, Stdio},
    sync::{atomic::Ordering, mpsc::SyncSender},
    thread,
};
>>>>>>> 52e1e0f6

use log::*;
use tokio::{
    io::{AsyncBufReadExt, AsyncReadExt, BufReader},
    process::{ChildStderr, Command},
    sync::mpsc::Sender,
};

use crate::utils::{
    config::{PlayoutConfig, FFMPEG_IGNORE_ERRORS, FFMPEG_UNRECOVERABLE_ERRORS},
    logging::{log_line, Target},
};
use crate::vec_strings;
use crate::{
    player::{
        controller::{ChannelManager, ProcessUnit::*},
        utils::{is_free_tcp_port, valid_stream, Media},
    },
    utils::errors::ProcessError,
};

async fn server_monitor(
    id: i32,
    level: &str,
    ignore: Vec<String>,
    buffer: BufReader<ChildStderr>,
    channel_mgr: ChannelManager,
) -> Result<(), ProcessError> {
    let mut lines = buffer.lines();
    while let Ok(Some(line)) = lines.next_line().await {
        if !FFMPEG_IGNORE_ERRORS.iter().any(|i| line.contains(*i))
            && !ignore.iter().any(|i| line.contains(i))
        {
            log_line(&line, level);
        }

        if line.contains("rtmp") && line.contains("Unexpected stream") && !valid_stream(&line) {
<<<<<<< HEAD
            if let Err(e) = channel_mgr.stop(Ingest).await {
=======
            warn!(target: Target::file_mail(), channel = id; "Unexpected ingest stream: {line}");

            if let Err(e) = channel_mgr.stop(Ingest) {
>>>>>>> 52e1e0f6
                error!(target: Target::file_mail(), channel = id; "{e}");
            };
        }

        if FFMPEG_UNRECOVERABLE_ERRORS
            .iter()
            .any(|i| line.contains(*i))
        {
            error!(target: Target::file_mail(), channel = id; "Hit unrecoverable error!");
            channel_mgr.channel.lock().await.active = false;
            channel_mgr.stop_all().await;
        }
    }

    Ok(())
}

/// ffmpeg Ingest Server
///
/// Start ffmpeg in listen mode, and wait for input.
pub async fn ingest_server(
    config: PlayoutConfig,
    ingest_sender: SyncSender<(usize, [u8; 65088])>,
    channel_mgr: ChannelManager,
) -> Result<(), ProcessError> {
    let id = config.general.channel_id;
    let mut buffer: [u8; 65088] = [0; 65088];
    let mut server_cmd = vec_strings!["-hide_banner", "-nostats", "-v", "level+info"];
    let stream_input = config.ingest.input_cmd.clone().unwrap();
    let mut dummy_media = Media::new(0, "Live Stream", false);
    dummy_media.unit = Ingest;
    dummy_media.add_filter(&config, &None).await;
    let is_terminated = channel_mgr.is_terminated.clone();
    let ingest_is_running = channel_mgr.ingest_is_running.clone();
    let vtt_dummy = config
        .channel
        .storage
        .join(config.processing.vtt_dummy.clone().unwrap_or_default());

    if let Some(ingest_input_cmd) = config.advanced.ingest.input_cmd {
        server_cmd.append(&mut ingest_input_cmd.clone());
    }

    server_cmd.append(&mut stream_input.clone());

    if config.processing.vtt_enable && vtt_dummy.is_file() {
        server_cmd.append(&mut vec_strings!["-i", vtt_dummy.to_string_lossy()]);
    }

    if let Some(mut filter) = dummy_media.filter {
        server_cmd.append(&mut filter.cmd());
        server_cmd.append(&mut filter.map());
    }

    if config.processing.vtt_enable && vtt_dummy.is_file() {
        server_cmd.append(&mut vec_strings!("-map", "1:s"));
    }

    if let Some(mut cmd) = config.processing.cmd {
        server_cmd.append(&mut cmd);
    }

    let mut is_running;

    debug!(target: Target::file_mail(), channel = id;
        "Server CMD: <bright-blue>\"ffmpeg {}\"</>",
        server_cmd.join(" ")
    );

    if let Some(url) = stream_input.iter().find(|s| s.contains("://")) {
<<<<<<< HEAD
        if !test_tcp_port(id, url) {
            channel_mgr.channel.lock().await.active = false;
            channel_mgr.stop_all().await;
=======
        if !is_free_tcp_port(id, url) {
            channel_mgr.channel.lock().unwrap().active = false;
            channel_mgr.stop_all();
        } else {
            info!(target: Target::file_mail(), channel = id; "Start ingest server, listening on: <b><magenta>{url}</></b>");
>>>>>>> 52e1e0f6
        }
    };

    while !is_terminated.load(Ordering::SeqCst) {
        let proc_ctl = channel_mgr.clone();
        let level = config.logging.ingest_level.clone();
        let ignore = config.logging.ignore_lines.clone();
        let mut server_proc = match Command::new("ffmpeg")
            .args(server_cmd.clone())
            .stdout(Stdio::piped())
            .stderr(Stdio::piped())
            .spawn()
        {
            Err(e) => {
                error!(target: Target::file_mail(), channel = id; "couldn't spawn ingest server: {e}");
                panic!("couldn't spawn ingest server: {e}")
            }
            Ok(proc) => proc,
        };
        let mut ingest_reader = BufReader::new(server_proc.stdout.take().unwrap());
        let server_err = BufReader::new(server_proc.stderr.take().unwrap());
        let error_reader_thread =
            tokio::spawn(
                async move { server_monitor(id, &level, ignore, server_err, proc_ctl).await },
            );

        *channel_mgr.ingest.lock().await = Some(server_proc);
        is_running = false;

        loop {
            let bytes_len = match ingest_reader.read(&mut buffer[..]).await {
                Ok(length) => length,
                Err(e) => {
                    debug!(target: Target::file_mail(), channel = id; "Ingest server read {e:?}");
                    break;
                }
            };

            if !is_running {
                ingest_is_running.store(true, Ordering::SeqCst);
                is_running = true;
            }

            if bytes_len > 0 {
                if let Err(e) = ingest_sender.send((bytes_len, buffer)).await {
                    error!(target: Target::file_mail(), channel = id; "Ingest server write error: {e:?}");

                    is_terminated.store(true, Ordering::SeqCst);
                    break;
                }
            } else {
                break;
            }
        }

        drop(ingest_reader);
        ingest_is_running.store(false, Ordering::SeqCst);

        if let Err(e) = channel_mgr.wait(Ingest).await {
            error!(target: Target::file_mail(), channel = id; "{e}")
        }

        if let Err(e) = error_reader_thread.await {
            error!(target: Target::file_mail(), channel = id; "{e:?}");
        };
    }

    Ok(())
}<|MERGE_RESOLUTION|>--- conflicted
+++ resolved
@@ -1,13 +1,10 @@
-<<<<<<< HEAD
-use std::{process::Stdio, sync::atomic::Ordering};
-=======
 use std::{
     io::{BufRead, BufReader, Read},
     process::{ChildStderr, Command, Stdio},
     sync::{atomic::Ordering, mpsc::SyncSender},
     thread,
 };
->>>>>>> 52e1e0f6
+use std::{process::Stdio, sync::atomic::Ordering};
 
 use log::*;
 use tokio::{
@@ -45,13 +42,9 @@
         }
 
         if line.contains("rtmp") && line.contains("Unexpected stream") && !valid_stream(&line) {
-<<<<<<< HEAD
+            warn!(target: Target::file_mail(), channel = id; "Unexpected ingest stream: {line}");
+
             if let Err(e) = channel_mgr.stop(Ingest).await {
-=======
-            warn!(target: Target::file_mail(), channel = id; "Unexpected ingest stream: {line}");
-
-            if let Err(e) = channel_mgr.stop(Ingest) {
->>>>>>> 52e1e0f6
                 error!(target: Target::file_mail(), channel = id; "{e}");
             };
         }
@@ -116,23 +109,26 @@
 
     let mut is_running;
 
+    if let Some(url) = stream_input.iter().find(|s| s.contains("://")) {
+        if !test_tcp_port(id, url) {
+            channel_mgr.channel.lock().await.active = false;
+            channel_mgr.stop_all().await;
+        }
+
+        info!(target: Target::file_mail(), channel = id; "Start ingest server, listening on: <b><magenta>{url}</></b>",);
+    };
+
     debug!(target: Target::file_mail(), channel = id;
         "Server CMD: <bright-blue>\"ffmpeg {}\"</>",
         server_cmd.join(" ")
     );
 
     if let Some(url) = stream_input.iter().find(|s| s.contains("://")) {
-<<<<<<< HEAD
-        if !test_tcp_port(id, url) {
-            channel_mgr.channel.lock().await.active = false;
-            channel_mgr.stop_all().await;
-=======
         if !is_free_tcp_port(id, url) {
             channel_mgr.channel.lock().unwrap().active = false;
             channel_mgr.stop_all();
         } else {
             info!(target: Target::file_mail(), channel = id; "Start ingest server, listening on: <b><magenta>{url}</></b>");
->>>>>>> 52e1e0f6
         }
     };
 
