/*
This module write the files compression directly to a hls (m3u8) playlist,
without pre- and post-processing.

Example config:

out:
    output_param: >-
        ...

        -flags +cgop
        -f hls
        -hls_time 6
        -hls_list_size 600
        -hls_flags append_list+delete_segments+omit_endlist+program_date_time
        -hls_segment_filename /var/www/html/live/stream-%d.ts /var/www/html/live/stream.m3u8

*/

use std::{
    process::Stdio,
    sync::atomic::Ordering,
    thread::{self, sleep},
    time::{Duration, SystemTime},
};

use async_iterator::Iterator;
use log::*;
use tokio::{
    io::{AsyncBufReadExt, BufReader},
    process::Command,
};

use crate::utils::{logging::log_line, task_runner};
use crate::vec_strings;
use crate::{
    player::{
        controller::{ChannelManager, ProcessUnit::*},
        input::source_generator,
        utils::{
            get_delta, is_free_tcp_port, prepare_output_cmd, sec_to_time, stderr_reader,
            valid_stream, Media,
        },
    },
    utils::{errors::ServiceError, logging::Target},
};

/// Ingest Server for HLS
async fn ingest_to_hls_server(manager: ChannelManager) -> Result<(), ServiceError> {
    let config = manager.config.lock().await;
    let id = config.general.channel_id;
    let playlist_init = manager.list_init.clone();
    let chain = manager.filter_chain.clone();
    let mut error_count = 0;

    let mut server_prefix = vec_strings!["-hide_banner", "-nostats", "-v", "level+info"];
    let stream_input = config.ingest.input_cmd.clone().unwrap();
    let mut dummy_media = Media::new(0, "Live Stream", false);
    dummy_media.unit = Ingest;

    let is_terminated = manager.is_terminated.clone();
    let ingest_is_running = manager.ingest_is_running.clone();

    if let Some(ingest_input_cmd) = &config.advanced.ingest.input_cmd {
        server_prefix.append(&mut ingest_input_cmd.clone());
    }

    server_prefix.append(&mut stream_input.clone());

    if config.processing.vtt_enable {
        let vtt_dummy = config
            .channel
            .storage
            .join(config.processing.vtt_dummy.clone().unwrap_or_default());

        if vtt_dummy.is_file() {
            server_prefix.append(&mut vec_strings!["-i", vtt_dummy.to_string_lossy()]);
        }
    }

    let mut is_running;

    if let Some(url) = stream_input.iter().find(|s| s.contains("://")) {
<<<<<<< HEAD
        if !is_free_tcp_port(id, url) {
            manager.channel.lock().await.active = false;
            manager.stop_all(false).await?;
        } else {
            info!(target: Target::file_mail(), channel = id; "Start ingest server, listening on: <b><magenta>{url}</></b>");
=======
        if is_free_tcp_port(id, url) {
            info!(target: Target::file_mail(), channel = id; "Start ingest server, listening on: <b><magenta>{url}</></b>");
        } else {
            manager.channel.lock().unwrap().active = false;
            manager.stop_all();
>>>>>>> a01f57d3
        }
    };

    drop(config);

    loop {
        let config = manager.config.lock().await.clone();
        dummy_media.add_filter(&config, &chain).await;
        let server_cmd = prepare_output_cmd(&config, server_prefix.clone(), &dummy_media.filter);
        let timer = SystemTime::now();

        debug!(target: Target::file_mail(), channel = id;
            "Server CMD: <bright-blue>\"ffmpeg {}\"</>",
            server_cmd.join(" ")
        );

        let proc_ctl = manager.clone();
        let mut server_proc = match Command::new("ffmpeg")
            .args(server_cmd.clone())
            .stderr(Stdio::piped())
            .spawn()
        {
            Err(e) => {
                error!(target: Target::file_mail(), channel = id; "couldn't spawn ingest server: {e}");
                panic!("couldn't spawn ingest server: {e}");
            }
            Ok(proc) => proc,
        };

        let server_err = BufReader::new(server_proc.stderr.take().unwrap());
        *manager.ingest.lock().await = Some(server_proc);
        is_running = false;

        let mut lines = server_err.lines();
        while let Some(line) = lines.next_line().await? {
            if line.contains("rtmp") && line.contains("Unexpected stream") && !valid_stream(&line) {
                warn!(target: Target::file_mail(), channel = id; "Unexpected ingest stream: {line}");

                if let Err(e) = proc_ctl.stop(Ingest).await {
                    error!(target: Target::file_mail(), channel = id; "{e}");
                };
            }

            if !is_running && line.contains("Input #0") {
                ingest_is_running.store(true, Ordering::SeqCst);
                playlist_init.store(true, Ordering::SeqCst);
                is_running = true;

                info!(target: Target::file_mail(), channel = id; "Switch from {} to live ingest", config.processing.mode);

                if let Err(e) = manager.stop(Decoder).await {
                    error!(target: Target::file_mail(), channel = id; "{e}");
                }
            }

            if ingest_is_running.load(Ordering::SeqCst) {
                log_line(&line, &config.logging.ingest_level);
            } else {
                log_line(&line, &config.logging.ffmpeg_level);
            }
        }

        if ingest_is_running.load(Ordering::SeqCst) {
            info!(target: Target::file_mail(), channel = id; "Switch from live ingest to {}", config.processing.mode);
        }

        ingest_is_running.store(false, Ordering::SeqCst);

<<<<<<< HEAD
        if let Err(e) = manager.wait(Ingest).await {
            error!(target: Target::file_mail(), channel = id; "{e}")
=======
        if let Err(e) = manager.wait(Ingest) {
            error!(target: Target::file_mail(), channel = id; "{e}");
>>>>>>> a01f57d3
        }

        if is_terminated.load(Ordering::SeqCst) {
            break;
        }

        if let Ok(elapsed) = timer.elapsed() {
            if elapsed.as_millis() < 300 {
                error_count += 1;

                if error_count > 10 {
                    error!(target: Target::file_mail(), channel = id; "Reach fatal error count in ingest, terminate channel!");
                    manager.channel.lock().await.active = false;
                    manager.stop_all(false).await?;
                    break;
                }
            } else {
                error_count = 0;
            }
        }
    }

    Ok(())
}

/// HLS Writer
///
/// Write with single ffmpeg instance directly to a HLS playlist.
pub async fn write_hls(manager: ChannelManager) -> Result<(), ServiceError> {
    let config = manager.config.lock().await.clone();
    let id = config.general.channel_id;
    let current_media = manager.current_media.clone();
    let is_terminated = manager.is_terminated.clone();

    let ff_log_format = format!("level+{}", config.logging.ffmpeg_level.to_lowercase());

    let channel_mgr_2 = manager.clone();
    let ingest_is_running = manager.ingest_is_running.clone();

    let get_source = source_generator(manager.clone());

    // spawn a thread for ffmpeg ingest server and create a channel for package sending
    if config.ingest.enable {
        thread::spawn(move || ingest_to_hls_server(channel_mgr_2));
    }

    let mut error_count = 0;

    let mut get_source = get_source.await;
    while let Some(node) = get_source.next().await {
        *current_media.lock().await = Some(node.clone());
        let ignore = config.logging.ignore_lines.clone();
        let timer = SystemTime::now();

        if is_terminated.load(Ordering::SeqCst) {
            break;
        }

        let mut cmd = match &node.cmd {
            Some(cmd) => cmd.clone(),
            None => break,
        };

        if node.skip {
            continue;
        }

        info!(target: Target::file_mail(), channel = id;
            "Play for <yellow>{}</>: <b><magenta>{}</></b>",
            sec_to_time(node.out - node.seek),
            node.source
        );

        if config.task.enable {
            if config.task.path.is_file() {
                let channel_mgr_3 = manager.clone();

                thread::spawn(move || task_runner::run(channel_mgr_3));
            } else {
                error!(target: Target::file_mail(), channel = id;
                    "<bright-blue>{:?}</> executable not exists!",
                    config.task.path
                );
            }
        }

        let mut dec_prefix = vec_strings!["-hide_banner", "-nostats", "-v", &ff_log_format];

        if let Some(decoder_input_cmd) = &config.advanced.decoder.input_cmd {
            dec_prefix.append(&mut decoder_input_cmd.clone());
        }

        let mut read_rate = 1.0;

        if let Some(begin) = &node.begin {
            let (delta, _) = get_delta(&config, begin);
            let duration = node.out - node.seek;
            let speed = duration / (duration + delta);

            if node.seek == 0.0
                && speed > 0.0
                && speed < 1.3
                && delta < config.general.stop_threshold
            {
                read_rate = speed;
            }
        }

        dec_prefix.append(&mut vec_strings!["-readrate", read_rate]);

        dec_prefix.append(&mut cmd);
        let dec_cmd = prepare_output_cmd(&config, dec_prefix, &node.filter);

        debug!(target: Target::file_mail(), channel = id;
            "HLS writer CMD: <bright-blue>\"ffmpeg {}\"</>",
            dec_cmd.join(" ")
        );

        let mut dec_proc = match Command::new("ffmpeg")
            .args(dec_cmd)
            .stderr(Stdio::piped())
            .spawn()
        {
            Ok(proc) => proc,
            Err(e) => {
                error!(target: Target::file_mail(), channel = id; "couldn't spawn ffmpeg process: {e}");
                panic!("couldn't spawn ffmpeg process: {e}")
            }
        };

        let dec_err = BufReader::new(dec_proc.stderr.take().unwrap());
        *manager.decoder.lock().await = Some(dec_proc);

<<<<<<< HEAD
        if let Err(e) = stderr_reader(dec_err, ignore, Decoder, manager.clone()).await {
            error!(target: Target::file_mail(), channel = id; "{e:?}")
=======
        if let Err(e) = stderr_reader(dec_err, ignore, Decoder, manager.clone()) {
            error!(target: Target::file_mail(), channel = id; "{e:?}");
>>>>>>> a01f57d3
        };

        if let Err(e) = manager.wait(Decoder).await {
            error!(target: Target::file_mail(), channel = id; "{e}");
        }

        while ingest_is_running.load(Ordering::SeqCst) {
            sleep(Duration::from_secs(1));
        }

        if let Ok(elapsed) = timer.elapsed() {
            if elapsed.as_millis() < 300 {
                error_count += 1;

                if error_count > 10 {
                    error!(target: Target::file_mail(), channel = id; "Reach fatal error count, terminate channel!");
                    break;
                }
            } else {
                error_count = 0;
            }
        }
    }

    sleep(Duration::from_secs(1));

    manager.stop_all(false).await?;

    Ok(())
}<|MERGE_RESOLUTION|>--- conflicted
+++ resolved
@@ -81,19 +81,11 @@
     let mut is_running;
 
     if let Some(url) = stream_input.iter().find(|s| s.contains("://")) {
-<<<<<<< HEAD
-        if !is_free_tcp_port(id, url) {
-            manager.channel.lock().await.active = false;
-            manager.stop_all(false).await?;
-        } else {
-            info!(target: Target::file_mail(), channel = id; "Start ingest server, listening on: <b><magenta>{url}</></b>");
-=======
         if is_free_tcp_port(id, url) {
             info!(target: Target::file_mail(), channel = id; "Start ingest server, listening on: <b><magenta>{url}</></b>");
         } else {
-            manager.channel.lock().unwrap().active = false;
-            manager.stop_all();
->>>>>>> a01f57d3
+            manager.channel.lock().await.active = false;
+            manager.stop_all(false).await;
         }
     };
 
@@ -162,13 +154,8 @@
 
         ingest_is_running.store(false, Ordering::SeqCst);
 
-<<<<<<< HEAD
         if let Err(e) = manager.wait(Ingest).await {
-            error!(target: Target::file_mail(), channel = id; "{e}")
-=======
-        if let Err(e) = manager.wait(Ingest) {
             error!(target: Target::file_mail(), channel = id; "{e}");
->>>>>>> a01f57d3
         }
 
         if is_terminated.load(Ordering::SeqCst) {
@@ -302,13 +289,8 @@
         let dec_err = BufReader::new(dec_proc.stderr.take().unwrap());
         *manager.decoder.lock().await = Some(dec_proc);
 
-<<<<<<< HEAD
         if let Err(e) = stderr_reader(dec_err, ignore, Decoder, manager.clone()).await {
-            error!(target: Target::file_mail(), channel = id; "{e:?}")
-=======
-        if let Err(e) = stderr_reader(dec_err, ignore, Decoder, manager.clone()) {
             error!(target: Target::file_mail(), channel = id; "{e:?}");
->>>>>>> a01f57d3
         };
 
         if let Err(e) = manager.wait(Decoder).await {
